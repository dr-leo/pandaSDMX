<<<<<<< HEAD
*.cache
*.egg-info
=======
.coverage
>>>>>>> bd59ba95
__pycache__<|MERGE_RESOLUTION|>--- conflicted
+++ resolved
@@ -1,7 +1,4 @@
-<<<<<<< HEAD
 *.cache
 *.egg-info
-=======
 .coverage
->>>>>>> bd59ba95
 __pycache__